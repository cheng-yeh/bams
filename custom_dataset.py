--- conflicted
+++ resolved
@@ -240,14 +240,6 @@
 def compute_representations(args):
     device = torch.device("cuda" if torch.cuda.is_available() else "cpu")
 
-<<<<<<< HEAD
-    keypoints = load_data(args.input_file, args.data_root)
-
-    keypoints, split_mask, batch = load_mice_triplet(args.data_root)
-=======
-    keypoints, split_mask = load_data(args.data_root, args.input_train, args.input_submission)
->>>>>>> 55c3886d
-
     # dataset
     if not KeypointsDataset.cache_is_available(args.cache_path, args.hoa_bins):
         print("Processing data...")
